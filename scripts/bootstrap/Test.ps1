# Windows initial test script
# This is just a VERY basic test exercising `esy install` and `esy build` for a canonical project:
# `esy-reason-project`
#
# This should be removed once we have the windows build hooked up to our existing test suite

function exitIfFailed() {
    if ($LastExitCode -ne 0) {
        exit $LastExitCode
    }
}

Write-Host "Cloning test repo.."
<<<<<<< HEAD
git clone https://github.com/bryphe/esy-minimal-ocamlbuild-project C:/erp
=======
git clone https://github.com/bryphe/esy-minimal-dune-project C:/erp
>>>>>>> 99e95cec
exitIfFailed
Write-Host "Clone complete!"
cd C:/erp
ls

mkdir C:/esy-home
$env:HOME="C:/esy-home"

# "Integration Test" for now
# This requires retries on all platforms at the moment:
C:/projects/esy/_release/_build/default/esy/bin/esyCommand.exe legacy-install
C:/projects/esy/_release/_build/default/esy/bin/esyCommand.exe legacy-install
C:/projects/esy/_release/_build/default/esy/bin/esyCommand.exe legacy-install

exitIfFailed

<<<<<<< HEAD
TODO: Bring this back when we have a project that can build successfully!
C:/projects/esy/_release/_build/default/esy/bin/esyCommand.exe build
=======
C:/projects/esy/_release/_build/default/esy/bin/esyCommand.exe build
exitIfFailed

# Run the built project - validate it exists and can be run
C:/erp/_build/default/HelloWorld.exe
>>>>>>> 99e95cec
exitIfFailed<|MERGE_RESOLUTION|>--- conflicted
+++ resolved
@@ -11,11 +11,7 @@
 }
 
 Write-Host "Cloning test repo.."
-<<<<<<< HEAD
-git clone https://github.com/bryphe/esy-minimal-ocamlbuild-project C:/erp
-=======
 git clone https://github.com/bryphe/esy-minimal-dune-project C:/erp
->>>>>>> 99e95cec
 exitIfFailed
 Write-Host "Clone complete!"
 cd C:/erp
@@ -32,14 +28,9 @@
 
 exitIfFailed
 
-<<<<<<< HEAD
-TODO: Bring this back when we have a project that can build successfully!
-C:/projects/esy/_release/_build/default/esy/bin/esyCommand.exe build
-=======
 C:/projects/esy/_release/_build/default/esy/bin/esyCommand.exe build
 exitIfFailed
 
 # Run the built project - validate it exists and can be run
 C:/erp/_build/default/HelloWorld.exe
->>>>>>> 99e95cec
 exitIfFailed