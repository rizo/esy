type t =
  OpamPackage.Name.Map.t(list((OpamPackageVersion.Formula.DNF.t, Fpath.t)));

let init = (~cfg, ()) : RunAsync.t(t) =>
  RunAsync.Syntax.(
    {
      let%bind repoPath =
        switch (cfg.Config.esyOpamOverride) {
        | Config.Local(path) => return(path)
        | Config.Remote(remote, local) =>
          let update = () => {
            let%lwt () =
              Logs_lwt.app(m => m("checking %s for updates...", remote));
            let%bind () =
              Git.ShallowClone.update(
                ~branch=Config.esyOpamOverrideVersion,
                ~dst=local,
                remote,
              );
            return(local);
          };
          if (cfg.Config.skipRepositoryUpdate) {
            if%bind (Fs.exists(local)) {
              return(local);
            } else {
              update();
            };
          } else {
            update();
          };
        };
      let packagesDir = Path.(repoPath / "packages");

      let%bind names = Fs.listDir(packagesDir);
      module String = Astring.String;

      let parseOverrideSpec = spec =>
        switch (String.cut(~sep=".", spec)) {
        | None =>
          Some((
            OpamPackage.Name.of_string(spec),
            OpamPackageVersion.Formula.any,
          ))
        | Some(("", _)) => None
        | Some((name, constr)) =>
          let constr =
            String.map(
              fun
              | '_' => ' '
              | c => c,
              constr,
            );
          let constr = OpamPackageVersion.Formula.parseExn(constr);
          Some((OpamPackage.Name.of_string(name), constr));
        };

      let overrides = {
        let f = (overrides, dirName) =>
          switch (parseOverrideSpec(dirName)) {
          | Some((name, formula)) =>
            let items =
              switch (OpamPackage.Name.Map.find_opt(name, overrides)) {
              | Some(items) => items
              | None => []
              };
            OpamPackage.Name.Map.add(
              name,
              [(formula, Path.(packagesDir / dirName)), ...items],
              overrides,
            );
          | None => overrides
          };
        List.fold_left(~f, ~init=OpamPackage.Name.Map.empty, names);
      };

      return(overrides);
    }
  );

let load = baseDir => {
  open RunAsync.Syntax;
  let packageJson = Path.(baseDir / "package.json");
  let filesPath = Path.(baseDir / "files");
  let%bind override =
    RunAsync.contextf(
      {
        let%bind json = Fs.readJsonFile(packageJson);
        RunAsync.ofRun(
          Json.parseJsonWith(Package.OpamOverride.of_yojson, json),
        );
      },
      "Reading %a",
      Path.pp,
      packageJson,
    );
  let%bind files =
    if%bind (Fs.exists(filesPath)) {
      let f = (files, path, _stat) =>
        switch (Path.relativize(~root=filesPath, path)) {
        | Some(name) =>
<<<<<<< HEAD
          let%bind content = Fs.readFile(path)
          and stat = Fs.stat(path);
          let content = System.Environment.normalizeNewLines(content);
          let name = Path.showNormalized(name);
          let file = {Package.File.name, content, perm: stat.Unix.st_perm};
=======
          let%bind file = Package.File.readOfPath(~prefixPath=filesPath, ~filePath=name);
>>>>>>> 8eb5f158
          return([file, ...files]);
        | None =>
          /* This case isn't really possible but... */
          return(files)
        };
      let%bind files = Fs.fold(~init=[], ~f, filesPath);
      return(files);
    } else {
      return([]);
    };
  return({
    ...override,
    Package.OpamOverride.opam: {
      ...override.Package.OpamOverride.opam,
      Package.OpamOverride.Opam.files,
    },
  });
};

let find = (~name: OpamPackage.Name.t, ~version, overrides) =>
  RunAsync.Syntax.(
    switch (OpamPackage.Name.Map.find_opt(name, overrides)) {
    | Some(items) =>
      switch (
        List.find_opt(
          ~f=
            ((formula, _path)) =>
              OpamPackageVersion.Formula.DNF.matches(formula, ~version),
          items,
        )
      ) {
      | Some((_formula, path)) =>
        let%bind override = load(path);
        return(Some(override));
      | None => return(None)
      }
    | None => return(None)
    }
  );<|MERGE_RESOLUTION|>--- conflicted
+++ resolved
@@ -98,15 +98,7 @@
       let f = (files, path, _stat) =>
         switch (Path.relativize(~root=filesPath, path)) {
         | Some(name) =>
-<<<<<<< HEAD
-          let%bind content = Fs.readFile(path)
-          and stat = Fs.stat(path);
-          let content = System.Environment.normalizeNewLines(content);
-          let name = Path.showNormalized(name);
-          let file = {Package.File.name, content, perm: stat.Unix.st_perm};
-=======
           let%bind file = Package.File.readOfPath(~prefixPath=filesPath, ~filePath=name);
->>>>>>> 8eb5f158
           return([file, ...files]);
         | None =>
           /* This case isn't really possible but... */
