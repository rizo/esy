type 'a disj = 'a list
type 'a conj = 'a list

module Command : sig
  type t =
    | Parsed of string list
    | Unparsed of string

  include S.COMPARABLE with type t := t
  include S.JSONABLE with type t := t
  include S.PRINTABLE with type t := t
end

module CommandList : sig

  type t = Command.t list

  include S.COMPARABLE with type t := t
  include S.JSONABLE with type t := t
  include S.PRINTABLE with type t := t

  val empty : t
end

module Env : sig
  type t = item StringMap.t

  and item = {
    name : string;
    value : string;
  }

  val empty : t

  include S.COMPARABLE with type t := t
  include S.JSONABLE with type t := t
  include S.PRINTABLE with type t := t
end

module EnvOverride : sig
  type t = Env.item StringMap.Override.t

  include S.COMPARABLE with type t := t
  include S.PRINTABLE with type t := t
  include S.JSONABLE with type t := t
end

module ExportedEnv : sig
  type t = item StringMap.t

  and item = {
    name : string;
    value : string;
    scope : scope;
    exclusive : bool;
  }

  and scope = Local | Global

  val empty : t

  include S.COMPARABLE with type t := t
  include S.JSONABLE with type t := t
  include S.PRINTABLE with type t := t

end

module ExportedEnvOverride : sig
  type t = ExportedEnv.item StringMap.Override.t

  include S.COMPARABLE with type t := t
  include S.PRINTABLE with type t := t
  include S.JSONABLE with type t := t
end

module NpmFormula : sig
  type t = Req.t list
  val empty : t

  val override : t -> t -> t
  val find : name:string -> t -> Req.t option

  val pp : t Fmt.t

  include S.COMPARABLE with type t := t
  include S.JSONABLE with type t := t
end

module NpmFormulaOverride : sig
  type t = Req.t StringMap.Override.t

  include S.COMPARABLE with type t := t
  include S.PRINTABLE with type t := t
  include S.JSONABLE with type t := t
end

module Resolution : sig
  type t = {
    name : string;
    resolution : resolution;
  }

  and resolution =
    | Version of Version.t
    | SourceOverride of {source : Source.t; override : override}

  and override = {
    buildType : BuildType.t option;
    build : CommandList.t option;
    install : CommandList.t option;
    exportedEnv: ExportedEnv.t option;
    exportedEnvOverride: ExportedEnvOverride.t option;
    buildEnv: Env.t option;
    buildEnvOverride: EnvOverride.t option;
    dependencies : NpmFormulaOverride.t option;
    devDependencies : NpmFormulaOverride.t option;
    resolutions : resolution StringMap.t option;
  }

  include S.COMPARABLE with type t := t
  include S.PRINTABLE with type t := t
end

module Resolutions : sig
  type t

  val empty : t
  val add : string -> Resolution.resolution -> t -> t
  val find : t -> string -> Resolution.t option

  val entries : t -> Resolution.t list

  val to_yojson : t Json.encoder
  val of_yojson : t Json.decoder

  val digest : t -> string
end

(** Overrides collection. *)
module Overrides : sig
  type t

  type override = Resolution.override = {
    buildType : BuildType.t option;
    build : CommandList.t option;
    install : CommandList.t option;
    exportedEnv: ExportedEnv.t option;
    exportedEnvOverride: ExportedEnvOverride.t option;
    buildEnv: Env.t option;
    buildEnvOverride: EnvOverride.t option;
    dependencies : NpmFormulaOverride.t option;
    devDependencies : NpmFormulaOverride.t option;
    resolutions : Resolution.resolution StringMap.t option;
  }

  val isEmpty : t -> bool
  (** If overrides are empty. *)

  val empty : t
  (** Empty overrides. *)

  val add : override -> t -> t
  (* [add overrides override] adds single e[override] on top of [overrides]. *)

  val addMany : t -> t -> t
  (* [addMany overrides newOverrides] adds [newOverrides] on top of [overrides]. *)

  val apply : t -> ('v -> override -> 'v) -> 'v -> 'v
  (**
   * [apply overrides f v] applies [overrides] one at a time in a specific
   * order to [v] using [f] and returns a modified (overridden) value.
   *)

  include S.JSONABLE with type t := t

  val override_of_yojson : override Json.decoder
  val override_to_yojson : override Json.encoder
end


module Dep : sig
  type t = {
    name : string;
    req : req;
  }

  and req =
    | Npm of SemverVersion.Constraint.t
    | NpmDistTag of string
    | Opam of OpamPackageVersion.Constraint.t
    | Source of SourceSpec.t

  val pp : t Fmt.t
end

module Dependencies : sig
  type t =
    | OpamFormula of Dep.t disj conj
    | NpmFormula of NpmFormula.t

  include S.PRINTABLE with type t := t
  include S.COMPARABLE with type t := t

  val toApproximateRequests : t -> Req.t list

  val filterDependenciesByName : name:string -> t -> t
end

module File : sig
<<<<<<< HEAD
  type t = {
    name : string;
    content : string;
    perm : int;
  }
=======
  type t

  val readOfPath : prefixPath:Path.t -> filePath:Path.t -> t RunAsync.t
  val writeToDir : destinationDir:Path.t -> t -> unit RunAsync.t
>>>>>>> 8eb5f158

  include S.COMPARABLE with type t := t
  include S.JSONABLE with type t := t
end

module OpamOverride : sig
  module Opam : sig
    type t = {
      source: source option;
      files: File.t list;
    }

    and source = {
      url: string;
      checksum: string;
    }

    val empty : t
  end

  type t = {
    build : CommandList.t option;
    install : CommandList.t option;
    dependencies : NpmFormula.t;
    peerDependencies : NpmFormula.t;
    exportedEnv : ExportedEnv.t;
    opam : Opam.t;
  }

  val empty : t

  include S.JSONABLE with type t := t
  include S.COMPARABLE with type t := t
  include S.PRINTABLE with type t := t
end

module Opam : sig
  module OpamFile : sig
    type t = OpamFile.OPAM.t
    val pp : t Fmt.t
    val to_yojson : t Json.encoder
    val of_yojson : t Json.decoder
  end

  module OpamName : sig
    type t = OpamPackage.Name.t
    val pp : t Fmt.t
    val to_yojson : t Json.encoder
    val of_yojson : t Json.decoder
  end

  module OpamPackageVersion : sig
    type t = OpamPackage.Version.t
    val pp : t Fmt.t
    val to_yojson : t Json.encoder
    val of_yojson : t Json.decoder
  end

  type t = {
    name : OpamName.t;
    version : OpamPackageVersion.t;
    opam : OpamFile.t;
    files : unit -> File.t list RunAsync.t;
    override : OpamOverride.t;
  }
  val show : t -> string
end

type t = {
  name : string;
  version : Version.t;
  originalVersion : Version.t option;
  originalName : string option;
  source : Source.t * Source.t list;
  overrides : Overrides.t;
  dependencies: Dependencies.t;
  devDependencies: Dependencies.t;
  resolutions : Resolutions.t;
  opam : Opam.t option;
  kind : kind;
}

and kind =
  | Esy
  | Npm

val isOpamPackageName : string -> bool

val pp : t Fmt.t
val compare : t -> t -> int

module Map : Map.S with type key := t
module Set : Set.S with type elt := t<|MERGE_RESOLUTION|>--- conflicted
+++ resolved
@@ -207,18 +207,10 @@
 end
 
 module File : sig
-<<<<<<< HEAD
-  type t = {
-    name : string;
-    content : string;
-    perm : int;
-  }
-=======
   type t
 
   val readOfPath : prefixPath:Path.t -> filePath:Path.t -> t RunAsync.t
   val writeToDir : destinationDir:Path.t -> t -> unit RunAsync.t
->>>>>>> 8eb5f158
 
   include S.COMPARABLE with type t := t
   include S.JSONABLE with type t := t
