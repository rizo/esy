--- conflicted
+++ resolved
@@ -29,11 +29,8 @@
     - C:\projects\esy\_release\_build\default\esy\bin\esyCommand.exe --help
 # TODO: Incorporate existing test suite - will we need to migrate from bash -> something else?
     - powershell scripts/bootstrap/Test.ps1
-<<<<<<< HEAD
     - powershell scripts/bootstrap/Test-e2e.ps1
-=======
     - npm run bootstrap:make-release-package
->>>>>>> 8fed49b4
 
 artifacts:
     - path: _platformrelease/*.tar.gz
