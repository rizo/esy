--- conflicted
+++ resolved
@@ -31,14 +31,10 @@
     "test-e2e": "jest --runInBand test-e2e",
     "postinstall": "echo Hello World!"
   },
-<<<<<<< HEAD
   "resolutions": {
     "@opam/merlin-extend": "0.3",
     "@opam/dune": "github:bryphe/dune#cd1b021"
   },
-=======
-  "resolutions": {"@opam/merlin-extend": "0.3"},
->>>>>>> 47eeb108
   "dependencies": {
     "@esy-ocaml/esy-installer": "^0.0.0",
     "@esy-ocaml/reason": "~3.2.0",
