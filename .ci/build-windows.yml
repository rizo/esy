steps:
  - task: NodeTool@0
    displayName: 'Use Node 8.x'

    inputs:
      versionSpec: 8.x

<<<<<<< HEAD
  - script: 'git --version'
    displayName: 'Check git version'

  - script: 'npm install -g esy@0.2.11'
    displayName: 'npm install -g esy@0.2.11'

  - script: 'npm install -g jest-cli'
    displayName: 'npm install -g jest-cli'
=======
  - task: DownloadBuildArtifacts@0
    displayName: 'Cache: Restore source-tarballs'
    inputs:
        buildType: 'specific'
        project: 'esy'
        pipeline: 'build'
        buildVersionToDownload: 'specific'
        buildId: '245'
        downloadType: 'single'
        artifactName: 'build-cache-windows-source-tarballs'
        downloadPath: '$(System.ArtifactsDirectory)'
    continueOnError: true

  - task: CopyFiles@2
    inputs:
        sourceFolder: '$(System.ArtifactsDirectory)\build-cache-windows-source-tarballs'
        targetFolder: 'C:\Users\VssAdministrator\.esy\source-tarballs'

  - task: DownloadBuildArtifacts@0
    displayName: 'Cache: Restore install'
    inputs:
        buildType: 'specific'
        project: 'esy'
        pipeline: 'build'
        buildVersionToDownload: 'specific'
        buildId: '245'
        downloadType: 'single'
        artifactName: 'build-cache-windows-install'
        downloadPath: '$(System.ArtifactsDirectory)'
    continueOnError: true

  - task: CopyFiles@2
    inputs:
        sourceFolder: '$(System.ArtifactsDirectory)\build-cache-windows-install'
        targetFolder: 'C:\Users\VssAdministrator\.esy\3_\i'
>>>>>>> b496d725

  - script: 'npm install -g esy@0.2.11'
    displayName: 'npm install -g esy@0.2.11'

  - script: 'npm install -g jest-cli'
    displayName: 'npm install -g jest-cli'

  - script: 'cp scripts/build/patched-bash-exec.js C:\npm\prefix\node_modules\esy\node_modules\esy-bash\bash-exec.js'
    displayName: 'Workaround for issue fixed in bryphe/esy-bash#18'

  - script: 'esy install'
    displayName: 'esy install'
    continueOnError: true

  - script: 'esy install'
    displayName: 'esy install'
    continueOnError: true

  - script: 'esy install'
    displayName: 'esy install'
    continueOnError: true

  - task: PublishBuildArtifacts@1
    displayName: 'Cache: Upload source tarballs'
    inputs:
        pathToPublish: 'C:\Users\VssAdministrator\.esy\source-tarballs'
        artifactName: 'build-cache-windows-source-tarballs'
        parallel: true
        parallelCount: 8

  - script: 'esy build'
    displayName: 'esy build'

  - task: PublishBuildArtifacts@1
    displayName: 'Cache: Upload install folder'
    inputs:
        pathToPublish: 'C:\Users\VssAdministrator\.esy\3_\i'
        artifactName: 'build-cache-windows-install'
        parallel: true
        parallelCount: 8

  - script: 'ls C:\Users\VssAdministrator\.esy'
    displayName: 'Check contents of VSSAdministrator .esy directory'

  - script: 'npm run build:postinstall-esy-bash'
    displayName: 'postinstall-esy-bash'

  - script: 'npm run build:postinstall-esy-solve-cudf'
    displayName: 'postinstall-esy-cudf'

<<<<<<< HEAD
  - script: 'esy b git --version'
    displayName: 'what version of git is seen here?'

  - script: 'esy b which git'
    displayName: 'which git is being picked up?'

  - script: "jest --runInBand test-e2e"
    displayName: 'test-e2e'
    continueOnError: true

=======
>>>>>>> b496d725
  - script: 'esy b dune runtest test'
    displayName: 'esy b dune runtest test'
    continueOnError: true

<<<<<<< HEAD
  - script: 'esy test:e2e-slow'
    displayName: 'esy test:e2e-slow'
    continueOnError: true

  - script: "npm run platform-release"
    displayName: "npm run platform-release"
=======
  - script: 'jest --runInBand test-e2e'
    displayName: 'test-e2e'
    continueOnError: true

  - script: 'npm run test:e2e-slow'
    displayName: 'npm run test:e2e-slow'
    continueOnError: true

  - script: 'npm run platform-release'
    displayName: 'npm run platform-release'
>>>>>>> b496d725
    continueOnError: true<|MERGE_RESOLUTION|>--- conflicted
+++ resolved
@@ -5,16 +5,6 @@
     inputs:
       versionSpec: 8.x
 
-<<<<<<< HEAD
-  - script: 'git --version'
-    displayName: 'Check git version'
-
-  - script: 'npm install -g esy@0.2.11'
-    displayName: 'npm install -g esy@0.2.11'
-
-  - script: 'npm install -g jest-cli'
-    displayName: 'npm install -g jest-cli'
-=======
   - task: DownloadBuildArtifacts@0
     displayName: 'Cache: Restore source-tarballs'
     inputs:
@@ -50,7 +40,6 @@
     inputs:
         sourceFolder: '$(System.ArtifactsDirectory)\build-cache-windows-install'
         targetFolder: 'C:\Users\VssAdministrator\.esy\3_\i'
->>>>>>> b496d725
 
   - script: 'npm install -g esy@0.2.11'
     displayName: 'npm install -g esy@0.2.11'
@@ -101,31 +90,10 @@
   - script: 'npm run build:postinstall-esy-solve-cudf'
     displayName: 'postinstall-esy-cudf'
 
-<<<<<<< HEAD
-  - script: 'esy b git --version'
-    displayName: 'what version of git is seen here?'
-
-  - script: 'esy b which git'
-    displayName: 'which git is being picked up?'
-
-  - script: "jest --runInBand test-e2e"
-    displayName: 'test-e2e'
-    continueOnError: true
-
-=======
->>>>>>> b496d725
   - script: 'esy b dune runtest test'
     displayName: 'esy b dune runtest test'
     continueOnError: true
 
-<<<<<<< HEAD
-  - script: 'esy test:e2e-slow'
-    displayName: 'esy test:e2e-slow'
-    continueOnError: true
-
-  - script: "npm run platform-release"
-    displayName: "npm run platform-release"
-=======
   - script: 'jest --runInBand test-e2e'
     displayName: 'test-e2e'
     continueOnError: true
@@ -136,5 +104,4 @@
 
   - script: 'npm run platform-release'
     displayName: 'npm run platform-release'
->>>>>>> b496d725
     continueOnError: true