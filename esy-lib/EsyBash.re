type t('a, 'b) =
  result(
    'a,
    [> | `Msg(string) | `CommandError(Bos.Cmd.t, Bos.OS.Cmd.status)] as 'b,
  );

let coerceFrmMsgOnly = x => (x: result(_, [ | `Msg(string)]) :> t(_, _));

/**
 * Helper method to get the root path of the 'esy-bash' node modules
 */
let getEsyBashRootPath = () => {
  open Result.Syntax;
  let%bind resolution =
    NodeResolution.resolve("../../../../node_modules/esy-bash/package.json");
  return(Path.parent(resolution));
};

/**
 * Helper method to get the `cygpath` utility path
 * Used for resolving paths
 */
let getCygPath = () => {
  open Result.Syntax;
  let%bind rootPath = getEsyBashRootPath();
  Ok(Fpath.(rootPath / ".cygwin" / "bin" / "cygpath.exe"));
};

let getBinPath = () => {
  open Result.Syntax;
  let%bind rootPath = getEsyBashRootPath();
  Ok(Fpath.(rootPath / ".cygwin" / "bin"));
};

<<<<<<< HEAD
let getEsyBashPath = () => {
  open Result.Syntax;
  let%bind rootPath = getEsyBashRootPath();
  Ok(Fpath.(rootPath / "bin" / "esy-bash.js"));
};
=======
let getEsyBashPath = () =>
  Result.Syntax.(
    {
      let%bind rootPath = getEsyBashRootPath();
      Ok(Fpath.(rootPath / "re" / "_build" / "default" / "bin" / "EsyBash.exe"));
    }
  );
>>>>>>> 0ef8079a

let getMingwRuntimePath = () => {
  open Result.Syntax;
  let%bind rootPath = getEsyBashRootPath();
  Ok(
    Fpath.(
      rootPath
      / ".cygwin"
      / "usr"
      / "x86_64-w64-mingw32"
      / "sys-root"
      / "mingw"
      / "bin"
    ),
  );
};

/**
* Helper utility to normalize paths to a cygwin style,
* ie, "C:\temp" -> "/cygdrive/c/temp"
* On non-Windows platforms, this is a noop
*/
let normalizePathForCygwin = path =>
  Result.Syntax.(
    switch (System.Platform.host) {
    | System.Platform.Windows =>
      let%bind rootPath = getCygPath();
      let ic =
        Unix.open_process_in(
          Fpath.to_string(rootPath) ++ " \"" ++ path ++ " \"",
        );
      let result = String.trim(input_line(ic));
      let () = close_in(ic);
      Ok(result);
    | _ => Ok(path)
    }
  );

let toEsyBashCommand = (~env=None, cmd) => {
  open Result.Syntax;
  let environmentFilePath =
    switch (env) {
    | None => []
    | Some(fp) => ["--env", fp]
    };

  switch (System.Platform.host) {
  | Windows =>
    let commands = Bos.Cmd.to_list(cmd);
    let%bind esyBashPath = getEsyBashPath();
    let allCommands = List.append(environmentFilePath, commands);
    Ok(
      Bos.Cmd.of_list([
        Fpath.to_string(esyBashPath),
        ...allCommands,
      ]),
    );
  | _ => Ok(cmd)
  };
};

/**
* Helper utility to normalize paths to a Windows style.
* ie, "/usr/bin" -> "C:\path\to\installed\cygwin\usr\bin"
* On non-windows platforms, this is a no-op
*/
let normalizePathForWindows = (path: Fpath.t) =>
  Result.Syntax.(
    switch (System.Platform.host) {
    | System.Platform.Windows =>
      let pathAsString = Fpath.to_string(path);
      switch (pathAsString.[0]) {
      /* We assume that if the path coming in to normalize is a leading slash,
       * it should be converted from a Unix path to a Windows path.
       */
      | '\\' =>
        let%bind rootPath = getCygPath();
        /* Use the `cygpath` utility with the `-w` flag to resolve to a Windows path */
        let commandToRun =
          String.trim(Fpath.to_string(rootPath))
          ++ " -w "
          ++ Path.normalizePathSlashes(Fpath.to_string(path));
        let ic = Unix.open_process_in(commandToRun);
        let result = Fpath.v(String.trim(input_line(ic)));
        let () = close_in(ic);
        Ok(result);
      | _ => Ok(path)
      };
    | _ => Ok(path)
    }
  );

/**
 * Helper utility to run a command with 'esy-bash'.
 * On Windows, this runs the command in a Cygwin environment
 * On other platforms, this is equivalent to running the command directly with Bos.OS.Cmd.run
 */
let run = cmd => {
  open Result.Syntax;
  let%bind augmentedCommand = toEsyBashCommand(cmd);
  Bos.OS.Cmd.run(augmentedCommand);
};

let runOut = cmd => {
  open Result.Syntax;
  let%bind augmentedCommand = toEsyBashCommand(cmd);
  let ret = Bos.OS.Cmd.(run_out(augmentedCommand));
  Bos.OS.Cmd.to_string(ret);
};<|MERGE_RESOLUTION|>--- conflicted
+++ resolved
@@ -32,21 +32,11 @@
   Ok(Fpath.(rootPath / ".cygwin" / "bin"));
 };
 
-<<<<<<< HEAD
-let getEsyBashPath = () => {
+let getEsyBashPath = () =>
   open Result.Syntax;
   let%bind rootPath = getEsyBashRootPath();
-  Ok(Fpath.(rootPath / "bin" / "esy-bash.js"));
+  Ok(Fpath.(rootPath / "re" / "_build" / "default" / "bin" / "EsyBash.exe"));
 };
-=======
-let getEsyBashPath = () =>
-  Result.Syntax.(
-    {
-      let%bind rootPath = getEsyBashRootPath();
-      Ok(Fpath.(rootPath / "re" / "_build" / "default" / "bin" / "EsyBash.exe"));
-    }
-  );
->>>>>>> 0ef8079a
 
 let getMingwRuntimePath = () => {
   open Result.Syntax;
