--- conflicted
+++ resolved
@@ -89,15 +89,7 @@
   let find p =
     let p = let open Path in (v p) / cmd in
     let%bind p = EsyBash.normalizePathForWindows p in
-<<<<<<< HEAD
-    /* print_endline("Checking path: " ^ (Fpath.to_string p) ^ " for cmd: " ^ cmd); */
-    let%bind stats = Bos.OS.Path.stat p in
-    match stats.Unix.st_kind, isExecutable stats with
-    | Unix.S_REG, true -> Ok (Some p)
-    | _ -> Ok None
-=======
     checkIfCommandIsAvailable p
->>>>>>> 8fed49b4
     in
   let rec resolve =
     function
